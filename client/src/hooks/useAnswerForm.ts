import { useEffect, useState } from 'react';
import { useNavigate, useParams } from 'react-router-dom';
import { validateHyperlink } from '../tool';
import { addAnswer } from '../services/answerService';
import useUserContext from './useUserContext';
import { Answer } from '../types/types';
import uploadImage from '../services/imageUploadService';

/**
 * Custom hook for managing the state and logic of an answer submission form.
 *
 * @returns text - the current text input for the answer.
 * @returns textErr - the error message related to the text input.
 * @returns setText - the function to update the answer text input.
 * @returns postAnswer - the function to submit the answer after validation.
 */
const useAnswerForm = () => {
  const { qid } = useParams();
  const navigate = useNavigate();

  const { user } = useUserContext();
  const [text, setText] = useState<string>('');
  const [textErr, setTextErr] = useState<string>('');
  const [questionID, setQuestionID] = useState<string>('');
  const [image, setImage] = useState<string | null>(null);

  useEffect(() => {
    if (!qid) {
      setTextErr('Question ID is missing.');
      navigate('/home');
      return;
    }

    setQuestionID(qid);
  }, [qid, navigate]);

  /**
   * Function to post an answer to a question.
   * It validates the answer text and posts the answer if it is valid.
   */
  const postAnswer = async () => {
    let isValid = true;

    if (!text) {
      setTextErr('Answer text cannot be empty');
      isValid = false;
    }

    // Hyperlink validation
    if (!validateHyperlink(text)) {
      setTextErr('Invalid hyperlink format.');
      isValid = false;
    }

    if (!isValid) {
      return;
    }

    const answer: Answer = {
      text,
      ansBy: user.username,
      ansDateTime: new Date(),
      comments: [],
      upVotes: [],
      downVotes: [],
      image: image || undefined,
    };

    const res = await addAnswer(questionID, answer);

    if (res && res._id) {
      // navigate to the question that was answered
      navigate(`/question/${questionID}`);
    }
  };

  const handleFileChange = async (e: ChangeEvent<HTMLInputElement>) => {
    if (!e.target.files) {
      return;
    }
<<<<<<< HEAD
    setImage('Uploading...');
=======
>>>>>>> daec845f
    const file = e.target.files[0];

    try {
      const imageURL = await uploadImage(file);
      setImage(imageURL);
    } catch (err) {
      setTextErr('Error uploading image');
    }
  };

  return {
    text,
    textErr,
    setText,
    postAnswer,
    handleFileChange,
    image,
  };
};

export default useAnswerForm;<|MERGE_RESOLUTION|>--- conflicted
+++ resolved
@@ -1,4 +1,4 @@
-import { useEffect, useState } from 'react';
+import { ChangeEvent, useEffect, useState } from 'react';
 import { useNavigate, useParams } from 'react-router-dom';
 import { validateHyperlink } from '../tool';
 import { addAnswer } from '../services/answerService';
@@ -78,10 +78,7 @@
     if (!e.target.files) {
       return;
     }
-<<<<<<< HEAD
     setImage('Uploading...');
-=======
->>>>>>> daec845f
     const file = e.target.files[0];
 
     try {

import { ChangeEvent, useEffect, useState } from 'react';
import { useNavigate, useParams } from 'react-router-dom';
import { validateHyperlink } from '../tool';
import addAnswer from '../services/answerService';
import useUserContext from './useUserContext';
import { Answer } from '../types/types';
import uploadImage from '../services/imageUploadService';

/**
 * Custom hook for managing the state and logic of an answer submission form.
 *
 * @returns text - the current text input for the answer.
 * @returns textErr - the error message related to the text input.
 * @returns setText - the function to update the answer text input.
 * @returns postAnswer - the function to submit the answer after validation.
 */
const useAnswerForm = () => {
  const { qid } = useParams();
  const navigate = useNavigate();

  const { user } = useUserContext();
  const [text, setText] = useState<string>('');
  const [textErr, setTextErr] = useState<string>('');
  const [questionID, setQuestionID] = useState<string>('');
  const [image, setImage] = useState<string | null>(null);

  useEffect(() => {
    if (!qid) {
      setTextErr('Question ID is missing.');
      navigate('/home');
      return;
    }

    setQuestionID(qid);
  }, [qid, navigate]);

  /**
   * Function to post an answer to a question.
   * It validates the answer text and posts the answer if it is valid.
   */
  const postAnswer = async () => {
    let isValid = true;

    if (!text) {
      setTextErr('Answer text cannot be empty');
      isValid = false;
    }

    // Hyperlink validation
    if (!validateHyperlink(text)) {
      setTextErr('Invalid hyperlink format.');
      isValid = false;
    }

    if (!isValid) {
      return;
    }

    const answer: Answer = {
      text,
      ansBy: user.username,
      ansDateTime: new Date(),
      comments: [],
<<<<<<< HEAD
      image: image || undefined,
=======
      upVotes: [],
      downVotes: [],
>>>>>>> 4b522afb
    };

    const res = await addAnswer(questionID, answer);

    if (res && res._id) {
      // navigate to the question that was answered
      navigate(`/question/${questionID}`);
    }
  };

  const handleFileChange = async (e: ChangeEvent<HTMLInputElement>) => {
    if (!e.target.files) {
      return;
    }
    const file = e.target.files[0];

    try {
      const imageURL = await uploadImage(file);
      setImage(imageURL);
    } catch (err) {
      setTextErr('Error uploading image');
    }
  };

  return {
    text,
    textErr,
    setText,
    postAnswer,
    handleFileChange,
    image,
  };
};

export default useAnswerForm;<|MERGE_RESOLUTION|>--- conflicted
+++ resolved
@@ -61,12 +61,9 @@
       ansBy: user.username,
       ansDateTime: new Date(),
       comments: [],
-<<<<<<< HEAD
-      image: image || undefined,
-=======
       upVotes: [],
       downVotes: [],
->>>>>>> 4b522afb
+      image: image || undefined,
     };
 
     const res = await addAnswer(questionID, answer);

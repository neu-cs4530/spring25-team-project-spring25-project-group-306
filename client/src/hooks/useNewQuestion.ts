--- conflicted
+++ resolved
@@ -124,21 +124,17 @@
 
   const handleFileChange = async (e: React.ChangeEvent<HTMLInputElement>) => {
     if (!e.target.files) {
-      setImageErr('No file selected');
+      setImage('No File Selected');
       return;
     }
-<<<<<<< HEAD
     setImage('Uploading...');
-=======
->>>>>>> daec845f
     const file = e.target.files[0];
 
     try {
       const imageURL = await uploadImage(file);
       setImage(imageURL);
-      setImageErr('');
     } catch (err) {
-      setImageErr('Failed to upload image');
+      setImage('Failed to upload image');
     }
   };
 

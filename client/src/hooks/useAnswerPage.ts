--- conflicted
+++ resolved
@@ -261,11 +261,8 @@
     karma,
     handleNewComment,
     handleNewAnswer,
-<<<<<<< HEAD
+    refreshQuestion,
     removeAnswer,
-=======
-    refreshQuestion,
->>>>>>> d709570e
   };
 };
 

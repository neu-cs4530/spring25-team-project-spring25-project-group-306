import React from 'react';
import { handleHyperlink } from '../../../../tool';
import CommentSection from '../../commentSection';
import './index.css';
import { Comment, DatabaseComment } from '../../../../types/types';

/**
 * Interface representing the props for the AnswerView component.
 *
 * - text The content of the answer.
 * - ansBy The username of the user who wrote the answer.
 * - meta Additional metadata related to the answer.
 * - comments An array of comments associated with the answer.
 * - handleAddComment Callback function to handle adding a new comment.
 */
interface AnswerProps {
  text: string;
  ansBy: string;
  karma: number;
  meta: string;
  image?: string;
  comments: DatabaseComment[];
  handleAddComment: (comment: Comment) => void;
}

/**
 * AnswerView component that displays the content of an answer with the author's name and metadata.
 * The answer text is processed to handle hyperlinks, and a comment section is included.
 *
 * @param text The content of the answer.
 * @param ansBy The username of the answer's author.
 * @param meta Additional metadata related to the answer.
 * @param comments An array of comments associated with the answer.
 * @param handleAddComment Function to handle adding a new comment.
 */
<<<<<<< HEAD
const AnswerView = ({ text, ansBy, karma, meta, comments, handleAddComment }: AnswerProps) => (
=======
const AnswerView = ({ text, ansBy, meta, image, comments, handleAddComment }: AnswerProps) => (
>>>>>>> fa13927a
  <div className='answer right_padding'>
    <div id='answerText' className='answerText'>
      {handleHyperlink(text)}
    </div>
    <div className='answerAuthor'>
      <div>
        <div className='answer_author'>{ansBy}</div>
        <div className='answer_karma'>{karma} karma</div>
      </div>
      <div className='answer_question_meta'>{meta}</div>
      {image && (
        <img
          src={image}
          alt='answer'
          className='answer_image'
          style={{ width: '300px', height: '300px' }}
        />
      )}
    </div>
    <CommentSection comments={comments} handleAddComment={handleAddComment} />
  </div>
);

export default AnswerView;<|MERGE_RESOLUTION|>--- conflicted
+++ resolved
@@ -33,11 +33,8 @@
  * @param comments An array of comments associated with the answer.
  * @param handleAddComment Function to handle adding a new comment.
  */
-<<<<<<< HEAD
-const AnswerView = ({ text, ansBy, karma, meta, comments, handleAddComment }: AnswerProps) => (
-=======
-const AnswerView = ({ text, ansBy, meta, image, comments, handleAddComment }: AnswerProps) => (
->>>>>>> fa13927a
+
+const AnswerView = ({ text, ansBy, meta, karma, image, comments, handleAddComment }: AnswerProps) => (
   <div className='answer right_padding'>
     <div id='answerText' className='answerText'>
       {handleHyperlink(text)}

<<<<<<< HEAD
import { useParams } from 'react-router-dom';
=======
import React, { useMemo } from 'react';
>>>>>>> a6adb7a3
import { getMetaData } from '../../../tool';
import AnswerView from './answer';
import AnswerHeader from './header';
import { Comment, Post } from '../../../types/types';
import './index.css';
import QuestionBody from './questionBody';
import VoteComponent from '../voteComponent';
import CommentSection from '../commentSection';
import useAnswerPage from '../../../hooks/useAnswerPage';
import useFetchKarma from '../../../hooks/useFetchKarma';
import useSubforumDetails from '../../../hooks/useSubforumDetails';

/**
 * AnswerPage component that displays the full content of a question along with its answers.
 * It also includes the functionality to vote, ask a new question, and post a new answer.
 */
const AnswerPage = () => {
<<<<<<< HEAD
  const {
    subforumId,
    questionID,
    question,
    karma,
    handleNewComment,
    handleNewAnswer,
    removeAnswer,
  } = useAnswerPage();
  const { isModerator } = useSubforumDetails(subforumId);
  const answerUsernames = question ? [...new Set(question.answers.map(a => a.ansBy))] : [];
=======
  const { questionID, question, karma, handleNewComment, handleNewAnswer } = useAnswerPage();

  const answerUsernames = useMemo(
    () =>
      question && question.answers ? [...new Set(question.answers.map(a => a.ansBy))].sort() : [],
    [question],
  );
>>>>>>> a6adb7a3
  const karmaMap = useFetchKarma(answerUsernames);

  if (!question) {
    return null;
  }

  return (
    <>
      <VoteComponent
        post={question as Post}
        pid={String(question._id)}
        creatorUsername={question.askedBy}
        postType={'question'}
      />
      <AnswerHeader ansCount={question.answers.length} title={question.title} />
      <QuestionBody
        views={question.views.length}
        text={question.text}
        askby={question.askedBy}
        karma={karma}
        image={question.image}
        meta={getMetaData(new Date(question.askDateTime))}
      />
      <CommentSection
        comments={question.comments}
        handleAddComment={(comment: Comment) => handleNewComment(comment, 'question', questionID)}
      />
      {question.answers.map(a => (
<<<<<<< HEAD
        <div key={String(a._id)}>
          <button className='remove-button' onClick={() => removeAnswer(String(a._id))}>
            Remove
          </button>
          {isModerator && (
            <button className='remove-button' onClick={() => removeAnswer(String(a._id))}>
              Remove
            </button>
          )}
=======
        <React.Fragment key={String(a._id)}>
          <VoteComponent
            post={a as Post}
            pid={String(a._id)}
            creatorUsername={a.ansBy}
            postType={'answer'}
          />
>>>>>>> a6adb7a3
          <AnswerView
            key={String(a._id)}
            text={a.text}
            ansBy={a.ansBy}
            karma={karmaMap[a.ansBy] || 0}
            meta={getMetaData(new Date(a.ansDateTime))}
            comments={a.comments}
            image={a.image}
            handleAddComment={(comment: Comment) =>
              handleNewComment(comment, 'answer', String(a._id))
            }
          />
<<<<<<< HEAD
        </div>
=======
        </React.Fragment>
>>>>>>> a6adb7a3
      ))}
      <button
        className='bluebtn ansButton'
        onClick={() => {
          handleNewAnswer();
        }}>
        Answer Question
      </button>
    </>
  );
};

export default AnswerPage;<|MERGE_RESOLUTION|>--- conflicted
+++ resolved
@@ -1,8 +1,5 @@
-<<<<<<< HEAD
+import React, { useMemo } from 'react';
 import { useParams } from 'react-router-dom';
-=======
-import React, { useMemo } from 'react';
->>>>>>> a6adb7a3
 import { getMetaData } from '../../../tool';
 import AnswerView from './answer';
 import AnswerHeader from './header';
@@ -20,7 +17,6 @@
  * It also includes the functionality to vote, ask a new question, and post a new answer.
  */
 const AnswerPage = () => {
-<<<<<<< HEAD
   const {
     subforumId,
     questionID,
@@ -31,16 +27,11 @@
     removeAnswer,
   } = useAnswerPage();
   const { isModerator } = useSubforumDetails(subforumId);
-  const answerUsernames = question ? [...new Set(question.answers.map(a => a.ansBy))] : [];
-=======
-  const { questionID, question, karma, handleNewComment, handleNewAnswer } = useAnswerPage();
-
   const answerUsernames = useMemo(
     () =>
       question && question.answers ? [...new Set(question.answers.map(a => a.ansBy))].sort() : [],
     [question],
   );
->>>>>>> a6adb7a3
   const karmaMap = useFetchKarma(answerUsernames);
 
   if (!question) {
@@ -69,17 +60,6 @@
         handleAddComment={(comment: Comment) => handleNewComment(comment, 'question', questionID)}
       />
       {question.answers.map(a => (
-<<<<<<< HEAD
-        <div key={String(a._id)}>
-          <button className='remove-button' onClick={() => removeAnswer(String(a._id))}>
-            Remove
-          </button>
-          {isModerator && (
-            <button className='remove-button' onClick={() => removeAnswer(String(a._id))}>
-              Remove
-            </button>
-          )}
-=======
         <React.Fragment key={String(a._id)}>
           <VoteComponent
             post={a as Post}
@@ -87,24 +67,29 @@
             creatorUsername={a.ansBy}
             postType={'answer'}
           />
->>>>>>> a6adb7a3
+          <div key={String(a._id)}>
+            <button className='remove-button' onClick={() => removeAnswer(String(a._id))}>
+              Remove
+            </button>
+            {isModerator && (
+              <button className='remove-button' onClick={() => removeAnswer(String(a._id))}>
+                Remove
+              </button>
+            )}
+          </div>
           <AnswerView
-            key={String(a._id)}
-            text={a.text}
-            ansBy={a.ansBy}
-            karma={karmaMap[a.ansBy] || 0}
-            meta={getMetaData(new Date(a.ansDateTime))}
-            comments={a.comments}
-            image={a.image}
-            handleAddComment={(comment: Comment) =>
-              handleNewComment(comment, 'answer', String(a._id))
-            }
-          />
-<<<<<<< HEAD
-        </div>
-=======
+              key={String(a._id)}
+              text={a.text}
+              ansBy={a.ansBy}
+              karma={karmaMap[a.ansBy] || 0}
+              meta={getMetaData(new Date(a.ansDateTime))}
+              comments={a.comments}
+              image={a.image}
+              handleAddComment={(comment: Comment) =>
+                handleNewComment(comment, 'answer', String(a._id))
+              }
+            />
         </React.Fragment>
->>>>>>> a6adb7a3
       ))}
       <button
         className='bluebtn ansButton'

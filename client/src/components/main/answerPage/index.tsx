import React, { useMemo } from 'react';
import { getMetaData } from '../../../tool';
import AnswerView from './answer';
import AnswerHeader from './header';
import { Comment, Post } from '../../../types/types';
import './index.css';
import QuestionBody from './questionBody';
import VoteComponent from '../voteComponent';
import CommentSection from '../commentSection';
import useAnswerPage from '../../../hooks/useAnswerPage';
import useFetchKarma from '../../../hooks/useFetchKarma';
import useSubforumDetails from '../../../hooks/useSubforumDetails';

/**
 * AnswerPage component that displays the full content of a question along with its answers.
 * It also includes the functionality to vote, ask a new question, and post a new answer.
 */
const AnswerPage = () => {
<<<<<<< HEAD
  const {
    subforumId,
    questionID,
    question,
    karma,
    handleNewComment,
    handleNewAnswer,
    removeAnswer,
  } = useAnswerPage();
  const { isModerator } = useSubforumDetails(subforumId);
=======
  const { questionID, question, karma, handleNewComment, handleNewAnswer, refreshQuestion } =
    useAnswerPage();

>>>>>>> d709570e
  const answerUsernames = useMemo(
    () =>
      question && question.answers ? [...new Set(question.answers.map(a => a.ansBy))].sort() : [],
    [question],
  );
  const karmaMap = useFetchKarma(answerUsernames);

  const handleVoteSuccess = () => {
    refreshQuestion();
  };

  if (!question) {
    return null;
  }

  return (
    <>
      <VoteComponent
        post={question as Post}
        pid={String(question._id)}
        creatorUsername={question.askedBy}
        postType={'question'}
        onVoteSuccess={handleVoteSuccess}
      />
      {question && question.answers && (
        <AnswerHeader ansCount={question.answers.length} title={question.title} />
      )}
      {question && question.views && (
        <QuestionBody
          views={question.views.length}
          text={question.text}
          askby={question.askedBy}
          karma={karma}
          image={question.image}
          meta={getMetaData(new Date(question.askDateTime))}
        />
      )}
      <CommentSection
        comments={question.comments}
        handleAddComment={(comment: Comment) => handleNewComment(comment, 'question', questionID)}
      />
<<<<<<< HEAD
      {question &&
        question.answers &&
        question.answers.map(a => (
          <React.Fragment key={String(a._id)}>
            <VoteComponent
              post={a as Post}
              pid={String(a._id)}
              creatorUsername={a.ansBy}
              postType={'answer'}
            />
            <div key={String(a._id)}>
              {isModerator && (
                <button className='remove-button' onClick={() => removeAnswer(String(a._id))}>
                  Remove
                </button>
              )}
            </div>
            <AnswerView
              key={String(a._id)}
              text={a.text}
              ansBy={a.ansBy}
              karma={karmaMap[a.ansBy] || 0}
              meta={getMetaData(new Date(a.ansDateTime))}
              comments={a.comments}
              image={a.image}
              handleAddComment={(comment: Comment) =>
                handleNewComment(comment, 'answer', String(a._id))
              }
            />
          </React.Fragment>
        ))}
=======
      {question.answers.map(a => (
        <React.Fragment key={String(a._id)}>
          <VoteComponent
            post={a as Post}
            pid={String(a._id)}
            creatorUsername={a.ansBy}
            postType={'answer'}
            onVoteSuccess={handleVoteSuccess}
          />
          <AnswerView
            key={String(a._id)}
            text={a.text}
            ansBy={a.ansBy}
            karma={karmaMap[a.ansBy] || 0}
            meta={getMetaData(new Date(a.ansDateTime))}
            comments={a.comments}
            image={a.image}
            handleAddComment={(comment: Comment) =>
              handleNewComment(comment, 'answer', String(a._id))
            }
          />
        </React.Fragment>
      ))}
>>>>>>> d709570e
      <button
        className='bluebtn ansButton'
        onClick={() => {
          handleNewAnswer();
        }}>
        Answer Question
      </button>
    </>
  );
};

export default AnswerPage;<|MERGE_RESOLUTION|>--- conflicted
+++ resolved
@@ -16,22 +16,18 @@
  * It also includes the functionality to vote, ask a new question, and post a new answer.
  */
 const AnswerPage = () => {
-<<<<<<< HEAD
   const {
     subforumId,
     questionID,
     question,
     karma,
     handleNewComment,
-    handleNewAnswer,
+    handleNewAnswer, 
+    refreshQuestion,
     removeAnswer,
-  } = useAnswerPage();
+  } =
+    useAnswerPage();
   const { isModerator } = useSubforumDetails(subforumId);
-=======
-  const { questionID, question, karma, handleNewComment, handleNewAnswer, refreshQuestion } =
-    useAnswerPage();
-
->>>>>>> d709570e
   const answerUsernames = useMemo(
     () =>
       question && question.answers ? [...new Set(question.answers.map(a => a.ansBy))].sort() : [],
@@ -73,7 +69,6 @@
         comments={question.comments}
         handleAddComment={(comment: Comment) => handleNewComment(comment, 'question', questionID)}
       />
-<<<<<<< HEAD
       {question &&
         question.answers &&
         question.answers.map(a => (
@@ -83,6 +78,7 @@
               pid={String(a._id)}
               creatorUsername={a.ansBy}
               postType={'answer'}
+            onVoteSuccess={handleVoteSuccess}
             />
             <div key={String(a._id)}>
               {isModerator && (
@@ -105,31 +101,6 @@
             />
           </React.Fragment>
         ))}
-=======
-      {question.answers.map(a => (
-        <React.Fragment key={String(a._id)}>
-          <VoteComponent
-            post={a as Post}
-            pid={String(a._id)}
-            creatorUsername={a.ansBy}
-            postType={'answer'}
-            onVoteSuccess={handleVoteSuccess}
-          />
-          <AnswerView
-            key={String(a._id)}
-            text={a.text}
-            ansBy={a.ansBy}
-            karma={karmaMap[a.ansBy] || 0}
-            meta={getMetaData(new Date(a.ansDateTime))}
-            comments={a.comments}
-            image={a.image}
-            handleAddComment={(comment: Comment) =>
-              handleNewComment(comment, 'answer', String(a._id))
-            }
-          />
-        </React.Fragment>
-      ))}
->>>>>>> d709570e
       <button
         className='bluebtn ansButton'
         onClick={() => {

--- conflicted
+++ resolved
@@ -29,11 +29,7 @@
  * @param askby The username of the question's author.
  * @param meta Additional metadata related to the question.
  */
-<<<<<<< HEAD
-const QuestionBody = ({ views, text, askby, karma, meta }: QuestionBodyProps) => (
-=======
-const QuestionBody = ({ views, text, image, askby, meta }: QuestionBodyProps) => (
->>>>>>> fa13927a
+const QuestionBody = ({ views, text, image, askby, karma, meta }: QuestionBodyProps) => (
   <div id='questionBody' className='questionBody right_padding'>
     <div className='bold_title answer_question_view'>{views} views</div>
     <div className='answer_question_text'>{handleHyperlink(text)}</div>

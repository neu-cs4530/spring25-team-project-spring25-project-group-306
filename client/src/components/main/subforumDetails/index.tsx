--- conflicted
+++ resolved
@@ -1,9 +1,6 @@
 import React, { useState } from 'react';
-<<<<<<< HEAD
 import { useParams } from 'react-router-dom';
-=======
 import { useParams, useNavigate } from 'react-router-dom';
->>>>>>> fa6a0d36
 import { Tag, Question } from '../../../types';
 import useSubforumDetails from '../../../hooks/useSubforumDetails';
 import useSubforumQuestions from '../../../hooks/useSubforumQuestions';
@@ -40,23 +37,12 @@
     return <div className='error'>Error: {subforumError || 'Subforum not found'}</div>;
   }
 
-<<<<<<< HEAD
   const renderQuestion = (question: Question) => {
-=======
-  const handleQuestionClick = (question: Question): void => {
-    if (question._id && subforumId) {
-      navigate(`/subforums/${subforumId}/question/${question._id}`);
-    }
-  };
-
-  const renderQuestionsList = () => {
->>>>>>> fa6a0d36
     if (questionsError) {
       return <div className='error'>Error loading question: {questionsError}</div>;
     }
     return (
       <div key={question._id} className='question-card'>
-<<<<<<< HEAD
         <div className='question-actions'>
           {isModerator && (
             <button
@@ -77,12 +63,9 @@
             </button>
           )}
         </div>
-        <h3>{question.title}</h3>
-=======
         <h3 onClick={() => handleQuestionClick(question)} className='question-title'>
           {question.title}
         </h3>
->>>>>>> fa6a0d36
         <p className='question-preview'>{question.text.substring(0, 200)}</p>
         <div className='question-meta'>
           <span>Asked by {question.askedBy}</span>

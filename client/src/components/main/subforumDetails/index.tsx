--- conflicted
+++ resolved
@@ -184,12 +184,7 @@
         <div className='subforum-questions'>
           <div className='questions-header'>
             <h2>Questions</h2>
-<<<<<<< HEAD
             <button className='ask-question-btn' onClick={() => setIsNewQuestionOpen(true)}>
-=======
-
-            <button className='ask-question-btn' onClick={() => setIsAskQuestionModalOpen(true)}>
->>>>>>> a8021673
               Ask a Question
             </button>
           </div>

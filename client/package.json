--- conflicted
+++ resolved
@@ -13,11 +13,7 @@
     "react-markdown": "^9.0.0",
     "react-router-dom": "^6.28.1",
     "react-scripts": "5.0.1",
-<<<<<<< HEAD
-    "react-syntax-highlighter": "^15.3.1",
-=======
     "react-syntax-highlighter": "^15.6.1",
->>>>>>> d709570e
     "remark-breaks": "^3.0.0",
     "remark-gfm": "^3.0.1",
     "socket.io-client": "^4.8.1",

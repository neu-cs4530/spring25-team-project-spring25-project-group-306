--- conflicted
+++ resolved
@@ -1,7 +1,5 @@
 import SubforumModel from '../models/subforums.model';
-<<<<<<< HEAD
-import { DatabaseSubforum, CreateSubforumRequest, UpdateSubforumRequest } from '../types/types';
-=======
+
 import {
   DatabaseSubforum,
   CreateSubforumRequest,
@@ -9,7 +7,7 @@
   SubforumWithRuntimeData,
 } from '../types/types';
 import { getUserByUsername } from './user.service';
->>>>>>> c7084b65
+
 
 // This will be set from the controller
 let onlineUsersMap = new Map<string, number>();
@@ -51,8 +49,6 @@
       return { error: 'At least one moderator is required' };
     }
 
-<<<<<<< HEAD
-=======
     // Check if the creator (first moderator) has enough karma
     const creatorUsername = subforum.moderators[0];
     const creator = await getUserByUsername(creatorUsername);
@@ -65,7 +61,6 @@
       return { error: 'You need at least 2 karma to create a subforum' };
     }
 
->>>>>>> c7084b65
     const result = await SubforumModel.create({
       ...subforum,
       createdAt: new Date(),

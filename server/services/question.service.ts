--- conflicted
+++ resolved
@@ -7,6 +7,7 @@
   OrderType,
   PopulatedDatabaseAnswer,
   PopulatedDatabaseQuestion,
+  Post,
   Question,
   QuestionResponse,
   VoteResponse,
@@ -23,11 +24,7 @@
   sortQuestionsByNewest,
   sortQuestionsByUnanswered,
 } from '../utils/sort.util';
-<<<<<<< HEAD
 import { updateUserKarma } from './user.service';
-=======
-import { updateVoteOperation } from '../utils/database.util';
->>>>>>> 61b0aede
 
 /**
  * Checks if keywords exist in a question's title or text.
@@ -172,33 +169,69 @@
 
 /**
  * Adds a vote to a question.
-<<<<<<< HEAD
- * @param {string} question - The question
-=======
- * @param {string} pid - The question ID
->>>>>>> 61b0aede
+ * @param {Post} post - The post
+ * @param {string} pid - The id of the post object
+ * @param {string} creatorUsername - The username of the creator of the post
  * @param {string} username - The username who voted
  * @param {'upvote' | 'downvote'} voteType - The vote type
  * @returns {Promise<VoteResponse>} - The updated vote result
  */
 export const addVoteToQuestion = async (
-<<<<<<< HEAD
-  question: PopulatedDatabaseQuestion,
-=======
+  post: Post,
   pid: string,
->>>>>>> 61b0aede
+  creatorUsername: string,
   username: string,
   voteType: 'upvote' | 'downvote',
 ): Promise<VoteResponse> => {
-  const updateOperation: QueryOptions = updateVoteOperation(username, voteType);
+  let updateOperation: QueryOptions;
+
+  if (voteType === 'upvote') {
+    updateOperation = [
+      {
+        $set: {
+          upVotes: {
+            $cond: [
+              { $in: [username, '$upVotes'] },
+              { $filter: { input: '$upVotes', as: 'u', cond: { $ne: ['$$u', username] } } },
+              { $concatArrays: ['$upVotes', [username]] },
+            ],
+          },
+          downVotes: {
+            $cond: [
+              { $in: [username, '$upVotes'] },
+              '$downVotes',
+              { $filter: { input: '$downVotes', as: 'd', cond: { $ne: ['$$d', username] } } },
+            ],
+          },
+        },
+      },
+    ];
+  } else {
+    updateOperation = [
+      {
+        $set: {
+          downVotes: {
+            $cond: [
+              { $in: [username, '$downVotes'] },
+              { $filter: { input: '$downVotes', as: 'd', cond: { $ne: ['$$d', username] } } },
+              { $concatArrays: ['$downVotes', [username]] },
+            ],
+          },
+          upVotes: {
+            $cond: [
+              { $in: [username, '$downVotes'] },
+              '$upVotes',
+              { $filter: { input: '$upVotes', as: 'u', cond: { $ne: ['$$u', username] } } },
+            ],
+          },
+        },
+      },
+    ];
+  }
 
   try {
     const result: DatabaseQuestion | null = await QuestionModel.findOneAndUpdate(
-<<<<<<< HEAD
-      { _id: question._id },
-=======
       { _id: pid },
->>>>>>> 61b0aede
       updateOperation,
       { new: true },
     );
@@ -209,8 +242,8 @@
 
     let msg = '';
     let karmaChange = 0;
-    const alreadyUpvoted = question.upVotes.includes(username);
-    const alreadyDownvoted = question.downVotes.includes(username);
+    const alreadyUpvoted = post.upVotes.includes(username);
+    const alreadyDownvoted = post.downVotes.includes(username);
 
     if (voteType === 'upvote') {
       if (alreadyDownvoted) {
@@ -235,7 +268,7 @@
     }
 
     if (karmaChange !== 0) {
-      await updateUserKarma(question.askedBy, karmaChange);
+      await updateUserKarma(creatorUsername, karmaChange);
     }
 
     return {

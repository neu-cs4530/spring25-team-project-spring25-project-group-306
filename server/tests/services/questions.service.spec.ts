--- conflicted
+++ resolved
@@ -7,11 +7,8 @@
   fetchAndIncrementQuestionViewsById,
   saveQuestion,
   addVoteToQuestion,
-<<<<<<< HEAD
   updateQuestionPin,
-=======
   deleteQuestionById,
->>>>>>> fa6a0d36
 } from '../../services/question.service';
 import { DatabaseQuestion, PopulatedDatabaseQuestion, Post } from '../../types/types';
 import {

--- conflicted
+++ resolved
@@ -182,34 +182,20 @@
     res: Response,
     type: 'upvote' | 'downvote',
   ): Promise<void> => {
-<<<<<<< HEAD
-    if (!req.body.question || !req.body.username) {
-=======
-    if (!req.body.pid || !req.body.username) {
->>>>>>> 61b0aede
+    if (!req.body.post || !req.body.pid || !req.body.creatorUsername || !req.body.username) {
       res.status(400).send('Invalid request');
       return;
     }
 
-<<<<<<< HEAD
-    const { question, username } = req.body;
-=======
-    const { pid, username } = req.body;
->>>>>>> 61b0aede
+    const { post, pid, creatorUsername, username } = req.body;
 
     try {
       let status;
 
       if (type === 'upvote') {
-<<<<<<< HEAD
-        status = await addVoteToQuestion(question, username, type);
-      } else {
-        status = await addVoteToQuestion(question, username, type);
-=======
-        status = await addVoteToQuestion(pid, username, type);
-      } else {
-        status = await addVoteToQuestion(pid, username, type);
->>>>>>> 61b0aede
+        status = await addVoteToQuestion(post, pid, creatorUsername, username, type);
+      } else {
+        status = await addVoteToQuestion(post, pid, creatorUsername, username, type);
       }
 
       if (status && 'error' in status) {
@@ -217,12 +203,7 @@
       }
 
       // Emit the updated vote counts to all connected clients
-<<<<<<< HEAD
-      const qid = String(question._id);
-      socket.emit('voteUpdate', { qid, upVotes: status.upVotes, downVotes: status.downVotes });
-=======
       socket.emit('voteUpdate', { pid, upVotes: status.upVotes, downVotes: status.downVotes });
->>>>>>> 61b0aede
       res.json(status);
     } catch (err) {
       res.status(500).send(`Error when ${type}ing: ${(err as Error).message}`);

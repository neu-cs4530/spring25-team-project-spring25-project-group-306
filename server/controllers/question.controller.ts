import express, { Response } from 'express';
import { ObjectId } from 'mongodb';
import {
  Question,
  FindQuestionRequest,
  FindQuestionByIdRequest,
  AddQuestionRequest,
  FakeSOSocket,
  PopulatedDatabaseQuestion,
  VoteRequest,
<<<<<<< HEAD
  PinUnpinRequest,
=======
  FindAndDeleteQuestionByID,
>>>>>>> fa6a0d36
} from '../types/types';
import {
  addVoteToQuestion,
  fetchAndIncrementQuestionViewsById,
  filterQuestionsByAskedBy,
  filterQuestionsBySearch,
  getQuestionsByOrder,
  saveQuestion,
<<<<<<< HEAD
  updateQuestionPin,
=======
  deleteQuestionById,
>>>>>>> fa6a0d36
} from '../services/question.service';
import { processTags } from '../services/tag.service';
import { populateDocument } from '../utils/database.util';
import SubforumModel from '../models/subforums.model';

const questionController = (socket: FakeSOSocket) => {
  const router = express.Router();

  /**
   * Retrieves a list of questions filtered by a search term and ordered by a specified criterion.
   * If there is an error, the HTTP response's status is updated.
   *
   * @param req The FindQuestionRequest object containing the query parameters `order` and `search`.
   * @param res The HTTP response object used to send back the filtered list of questions.
   *
   * @returns A Promise that resolves to void.
   */
  const getQuestionsByFilter = async (req: FindQuestionRequest, res: Response): Promise<void> => {
    const { order } = req.query;
    const { search } = req.query;
    const { askedBy } = req.query;
    const { subforumId } = req.query;

    try {
      let qlist: PopulatedDatabaseQuestion[] = await getQuestionsByOrder(order);

      // Filter by subforumId if provided
      if (subforumId) {
        qlist = qlist.filter(q => q.subforumId?.toString() === subforumId);
      }

      // Filter by askedBy if provided
      if (askedBy) {
        qlist = filterQuestionsByAskedBy(qlist, askedBy);
      }

      // Filter by search keyword and tags
      const resqlist: PopulatedDatabaseQuestion[] = filterQuestionsBySearch(qlist, search);
      res.json(resqlist);
    } catch (err: unknown) {
      if (err instanceof Error) {
        res.status(500).send(`Error when fetching questions by filter: ${err.message}`);
      } else {
        res.status(500).send(`Error when fetching questions by filter`);
      }
    }
  };

  /**
   * Retrieves a question by its unique ID, and increments the view count for that question.
   * If there is an error, the HTTP response's status is updated.
   *
   * @param req The FindQuestionByIdRequest object containing the question ID as a parameter.
   * @param res The HTTP response object used to send back the question details.
   *
   * @returns A Promise that resolves to void.
   */
  const getQuestionById = async (req: FindQuestionByIdRequest, res: Response): Promise<void> => {
    const { qid } = req.params;
    const { username } = req.query;

    if (!ObjectId.isValid(qid)) {
      res.status(400).send('Invalid ID format');
      return;
    }

    if (username === undefined) {
      res.status(400).send('Invalid username requesting question.');
      return;
    }

    try {
      const q = await fetchAndIncrementQuestionViewsById(qid, username);

      if ('error' in q) {
        throw new Error('Error while fetching question by id');
      }

      socket.emit('viewsUpdate', q);
      res.json(q);
    } catch (err: unknown) {
      if (err instanceof Error) {
        res.status(500).send(`Error when fetching question by id: ${err.message}`);
      } else {
        res.status(500).send(`Error when fetching question by id`);
      }
    }
  };

  /**
   * Validates the question object to ensure it contains all the necessary fields.
   *
   * @param question The question object to validate.
   *
   * @returns `true` if the question is valid, otherwise `false`.
   */
  const isQuestionBodyValid = (question: Question): boolean =>
    question.title !== undefined &&
    question.title !== '' &&
    question.text !== undefined &&
    question.text !== '' &&
    question.tags !== undefined &&
    question.tags.length > 0 &&
    question.askedBy !== undefined &&
    question.askedBy !== '' &&
    question.askDateTime !== undefined &&
    question.askDateTime !== null;

  /**
   * Adds a new question to the database. The question is first validated and then saved.
   * If the tags are invalid or saving the question fails, the HTTP response status is updated.
   *
   * @param req The AddQuestionRequest object containing the question data.
   * @param res The HTTP response object used to send back the result of the operation.
   *
   * @returns A Promise that resolves to void.
   */
  const addQuestion = async (req: AddQuestionRequest, res: Response): Promise<void> => {
    if (!isQuestionBodyValid(req.body)) {
      res.status(400).send('Invalid question body');
      return;
    }

    const question: Question = req.body;

    try {
      const questionswithtags = {
        ...question,
        tags: await processTags(question.tags),
      };

      if (questionswithtags.tags.length === 0) {
        throw new Error('Invalid tags');
      }

      const result = await saveQuestion(questionswithtags);

      if ('error' in result) {
        throw new Error(result.error);
      }

      // If the question is associated with a subforum, update the subforum's questionCount
      if (question.subforumId) {
        await SubforumModel.findByIdAndUpdate(
          question.subforumId,
          { $inc: { questionCount: 1 } },
          { new: true },
        );
      }

      // Populates the fields of the question that was added, and emits the new object
      const populatedQuestion = await populateDocument(result._id.toString(), 'question');

      if ('error' in populatedQuestion) {
        throw new Error(populatedQuestion.error);
      }

      socket.emit('questionUpdate', populatedQuestion as PopulatedDatabaseQuestion);
      res.json(populatedQuestion);
    } catch (err: unknown) {
      if (err instanceof Error) {
        res.status(500).send(`Error when saving question: ${err.message}`);
      } else {
        res.status(500).send(`Error when saving question`);
      }
    }
  };

  /**
   * Helper function to handle upvoting or downvoting a question.
   *
   * @param req The VoteRequest object containing the question ID and the username.
   * @param res The HTTP response object used to send back the result of the operation.
   * @param voteType The type of vote to perform (upvote or downvote).
   *
   * @returns A Promise that resolves to void.
   */
  const voteQuestion = async (
    req: VoteRequest,
    res: Response,
    voteType: 'upvote' | 'downvote',
  ): Promise<void> => {
    if (!req.body.post || !req.body.pid || !req.body.creatorUsername || !req.body.username) {
      res.status(400).send('Invalid request');
      return;
    }

    const { post, pid, creatorUsername, username } = req.body;

    try {
      let status;

      if (voteType === 'upvote') {
        status = await addVoteToQuestion(post, pid, creatorUsername, username, voteType);
      } else {
        status = await addVoteToQuestion(post, pid, creatorUsername, username, voteType);
      }

      if (status && 'error' in status) {
        throw new Error(status.error);
      }

      // Emit the updated vote counts to all connected clients
      socket.emit('voteUpdate', { pid, upVotes: status.upVotes, downVotes: status.downVotes });
      res.json(status);
    } catch (err) {
      res.status(500).send(`Error when ${voteType}ing: ${(err as Error).message}`);
    }
  };

  /**
   * Handles upvoting a question. The request must contain the question ID (qid) and the username.
   * If the request is invalid or an error occurs, the appropriate HTTP response status and message are returned.
   *
   * @param req The VoteRequest object containing the question ID and the username.
   * @param res The HTTP response object used to send back the result of the operation.
   *
   * @returns A Promise that resolves to void.
   */
  const upvoteQuestion = async (req: VoteRequest, res: Response): Promise<void> => {
    await voteQuestion(req, res, 'upvote');
  };

  /**
   * Handles downvoting a question. The request must contain the question ID (qid) and the username.
   * If the request is invalid or an error occurs, the appropriate HTTP response status and message are returned.
   *
   * @param req The VoteRequest object containing the question ID and the username.
   * @param res The HTTP response object used to send back the result of the operation.
   *
   * @returns A Promise that resolves to void.
   */
  const downvoteQuestion = async (req: VoteRequest, res: Response): Promise<void> => {
    await voteQuestion(req, res, 'downvote');
  };

  const pinUnpinQuestion = async (req: PinUnpinRequest, res: Response): Promise<void> => {
    const { pid, pinned } = req.body;

    if (!pid) {
      res.status(400).send('Invalid request');
      return;
    }

    try {
      const updatedQuestion = await updateQuestionPin(pid, pinned);

      res.status(200).send(updatedQuestion);
    } catch (err: unknown) {
      res.status(500).send(`Error when updating pin status`);
    }
  };

  /**
   * Deletes a question by its unique ID. If the ID is invalid or the question is not found,
   * the appropriate HTTP response status and message are returned.
   */
  const deleteQuestion = async (req: FindAndDeleteQuestionByID, res: Response): Promise<void> => {
    const { qid } = req.params;

    if (!ObjectId.isValid(qid)) {
      res.status(400).send('Invalid ID format');
      return;
    }

    try {
      const result = await deleteQuestionById(qid);

      if ('error' in result) {
        throw new Error(result.error);
      }

      res.json(result);
    } catch (err) {
      res.status(500).send(`Error when deleting question: ${(err as Error).message}`);
    }
  };

  // add appropriate HTTP verbs and their endpoints to the router
  router.get('/getQuestion', getQuestionsByFilter);
  router.get('/getQuestionById/:qid', getQuestionById);
  router.post('/addQuestion', addQuestion);
  router.post('/upvoteQuestion', upvoteQuestion);
  router.post('/downvoteQuestion', downvoteQuestion);
<<<<<<< HEAD
  router.post('/pinUnpinQuestion', pinUnpinQuestion);
=======
  router.delete('/deleteQuestion/:qid', deleteQuestion);
>>>>>>> fa6a0d36

  return router;
};

export default questionController;<|MERGE_RESOLUTION|>--- conflicted
+++ resolved
@@ -8,11 +8,8 @@
   FakeSOSocket,
   PopulatedDatabaseQuestion,
   VoteRequest,
-<<<<<<< HEAD
   PinUnpinRequest,
-=======
   FindAndDeleteQuestionByID,
->>>>>>> fa6a0d36
 } from '../types/types';
 import {
   addVoteToQuestion,
@@ -21,11 +18,8 @@
   filterQuestionsBySearch,
   getQuestionsByOrder,
   saveQuestion,
-<<<<<<< HEAD
   updateQuestionPin,
-=======
   deleteQuestionById,
->>>>>>> fa6a0d36
 } from '../services/question.service';
 import { processTags } from '../services/tag.service';
 import { populateDocument } from '../utils/database.util';
@@ -310,11 +304,8 @@
   router.post('/addQuestion', addQuestion);
   router.post('/upvoteQuestion', upvoteQuestion);
   router.post('/downvoteQuestion', downvoteQuestion);
-<<<<<<< HEAD
   router.post('/pinUnpinQuestion', pinUnpinQuestion);
-=======
   router.delete('/deleteQuestion/:qid', deleteQuestion);
->>>>>>> fa6a0d36
 
   return router;
 };
